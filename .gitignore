--- conflicted
+++ resolved
@@ -28,18 +28,15 @@
 
 # Local deployment
 cherrypy/
-cherry.cache.db
-user.db
-config
 cherrymusic/site.log
+/cherry.cache.db
+/config.db
+/playlist.db
+/user.db
+/config
 
 # Eclipse metafiles
 /.project
 /.pydevproject
-<<<<<<< HEAD
 /.settings
-/.checkstyle
-=======
-/playlist.db
-/config.db
->>>>>>> d06c0f95
+/.checkstyle