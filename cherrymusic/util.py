#!/usr/bin/python3
#
# CherryMusic - a standalone music server
# Copyright (c) 2012 Tom Wallroth & Tilman Boerner
#
# Project page:
#   http://fomori.org/cherrymusic/
# Sources on github:
#   http://github.com/devsnd/cherrymusic/
#
# CherryMusic is based on
#   jPlayer (GPL/MIT license) http://www.jplayer.org/
#   CherryPy (BSD license) http://www.cherrypy.org/
#
# licensed under GNU GPL version 3 (or later)
#
# This program is free software: you can redistribute it and/or modify
# it under the terms of the GNU General Public License as published by
# the Free Software Foundation, either version 3 of the License, or
# (at your option) any later version.
#
# This program is distributed in the hope that it will be useful,
# but WITHOUT ANY WARRANTY; without even the implied warranty of
# MERCHANTABILITY or FITNESS FOR A PARTICULAR PURPOSE.  See the
# GNU General Public License for more details.
#
# You should have received a copy of the GNU General Public License
# along with this program.  If not, see <http://www.gnu.org/licenses/>
#

import os
<<<<<<< HEAD
import sqlite3

from cherrymusic.configuration import Configuration

CONFIGDBFILE = 'config.db'
#CONFIGDBFILE = ':memory:'

class ConfigDB(object):
    """quick and dirty implementation of a config database in sqlite3"""

    def __init__(self):
        setupDB = not os.path.isfile(CONFIGDBFILE) or os.path.getsize(CONFIGDBFILE) == 0
        self.conn = sqlite3.connect(CONFIGDBFILE, check_same_thread=False)

        if setupDB:
            print('Creating config db table...')
            self.conn.execute('CREATE TABLE config (key text UNIQUE, value text)')
            self.conn.execute('CREATE INDEX idx_config ON config(key)');
            print('done.')
            print('Connected to Database. (' + CONFIGDBFILE + ')')

    def load(self):
        cursor = self.conn.execute('SELECT * FROM config')
        dic = {}
        while True:
            row = cursor.fetchone()
            if row is None:
                break
            key, value = row
            dic[key] = value
        return Configuration(dic=dic)

    def save(self, cfg, clear=False):
        """save cfg to database. clear==True replaces existing config completely. clear=False behaves like update."""
        if clear:
            self.conn.execute('DELETE FROM config')
            self._dump(cfg)
        else:
            self.update(cfg)

    def update(self, cfg):
        """updates config database from cfg. entries in cfg overwrite existing keys or are created new.
        existing entries not in cfg remain untouched."""
        if cfg:
            for key, value in cfg.list:
                foundid = self.conn.execute('SELECT rowid FROM config WHERE key=?', (key,)).fetchone()
                if foundid is None:
                    self.conn.execute('INSERT INTO config (key, value) VALUES (?,?)', (key, value))
                else:
                    foundid = foundid[0]
                    self.conn.execute('UPDATE config SET key=?, value=? WHERE rowid=?', (key, value, foundid))
            self.conn.commit()

    def _dump(self, cfg):
        if cfg:
            for key, value in cfg.list:
                self.conn.execute('INSERT INTO config (key, value) VALUES (?,?)', (key, value))
            self.conn.commit()
=======

from time import time

def filename(path, pathtofile=False):
    if pathtofile:
        return os.path.split(path)[0]
    else:
        return os.path.split(path)[1]

def stripext(filename):
    if '.' in filename:
        return filename[:filename.rindex('.')]
    return filename

def timed(func):
    """decorator to time function execution and log result on DEBUG"""
    from time import clock
    def wrapper(*args, **kwargs):
        starttime = clock()
        result = func(*args, **kwargs)
        duration = clock() - starttime
        logging.debug('%s.%s: %.4f', func.__module__, func.__name__, duration)
        return result
    return wrapper

def Property(func):
    """
    decorator that allows defining acessors in place as local functions.
    func must define fget, and may define fset, fdel and doc; `return locals()`
    at the end. 
    Seen at http://adam.gomaa.us/blog/2008/aug/11/the-python-property-builtin/
    """
    return property(**func())

class Progress(object):
    """Simple, timed progress tracking. 
    Based on the notion the time to complete a task can be broken up into 
    evenly spaced ticks, when a good estimate of total ticks
    is known. Estimates time remaining from the time taken for past ticks.
    The timer starts on the first tick."""

    def __init__(self, ticks):
        assert ticks > 0, "expected ticks must be > 0"
        self._ticks = 0
        self._expected_ticks = ticks
        self._starttime = time()
        self._finished = False

    def _start(self):
        self._starttime = time()

    def tick(self):
        """Register a tick with this object. The first tick starts the timer."""
        if self._ticks == 0:
            self._start()
        self._ticks += 1

    def finish(self):
        """Mark this progress as finished. Setting this is final."""
        self._finished = True

    def formatstr(self, fstr, *args):
        add = ''.join(list(args))
        fstr = fstr % {'eta': self.etastr, 'percent': self.percentstr, 'ticks': self._ticks, 'total': self._expected_ticks}
        return fstr + add

    @property
    def percent(self):
        """Number estimate of percent completed. Receiving more ticks than
        initial estimate increases this number beyond 100."""
        if (self._finished):
            return 100
        return self._ticks * 100 / self._expected_ticks

    @property
    def percentstr(self):
        """String version of `percent`. Invalid values outside of (0..100)
        are rendered as unknown value."""
        if (self._finished):
            return '100%'
        p = self.percent
        return '%s%%' % (str(int(p)) if p <= 100 else '??')

    @property
    def starttime(self):
        return self._starttime

    @property
    def runtime(self):
        if (self._ticks == 0):
            return 0
        return time() - self.starttime

    @property
    def eta(self):
        """Estimate of time remaining, in seconds. Ticks beyond initial estimate
        lead to a negative value."""
        if self._finished:
            return 0
        if self._ticks == 0:
            return 0
        return ((self._expected_ticks - self._ticks) * self.runtime / self._ticks) + 1

    @property
    def etastr(self):
        """String version of remaining time estimate. A negative `eta` is marked
        as positive overtime."""
        overtime = ''
        eta = self.eta
        if eta < 0:
            eta = -eta
            overtime = '+'
        tmp = eta
        hh = tmp / 3600
        tmp %= 3600
        mm = tmp / 60
        tmp %= 60
        ss = tmp
        return '%(ot)s%(hh)02d:%(mm)02d:%(ss)02d' % {'hh': hh, 'mm': mm, 'ss': ss, 'etas': eta, 'ot':overtime}
>>>>>>> 1f15fdb2
<|MERGE_RESOLUTION|>--- conflicted
+++ resolved
@@ -28,67 +28,8 @@
 # along with this program.  If not, see <http://www.gnu.org/licenses/>
 #
 
+import logging
 import os
-<<<<<<< HEAD
-import sqlite3
-
-from cherrymusic.configuration import Configuration
-
-CONFIGDBFILE = 'config.db'
-#CONFIGDBFILE = ':memory:'
-
-class ConfigDB(object):
-    """quick and dirty implementation of a config database in sqlite3"""
-
-    def __init__(self):
-        setupDB = not os.path.isfile(CONFIGDBFILE) or os.path.getsize(CONFIGDBFILE) == 0
-        self.conn = sqlite3.connect(CONFIGDBFILE, check_same_thread=False)
-
-        if setupDB:
-            print('Creating config db table...')
-            self.conn.execute('CREATE TABLE config (key text UNIQUE, value text)')
-            self.conn.execute('CREATE INDEX idx_config ON config(key)');
-            print('done.')
-            print('Connected to Database. (' + CONFIGDBFILE + ')')
-
-    def load(self):
-        cursor = self.conn.execute('SELECT * FROM config')
-        dic = {}
-        while True:
-            row = cursor.fetchone()
-            if row is None:
-                break
-            key, value = row
-            dic[key] = value
-        return Configuration(dic=dic)
-
-    def save(self, cfg, clear=False):
-        """save cfg to database. clear==True replaces existing config completely. clear=False behaves like update."""
-        if clear:
-            self.conn.execute('DELETE FROM config')
-            self._dump(cfg)
-        else:
-            self.update(cfg)
-
-    def update(self, cfg):
-        """updates config database from cfg. entries in cfg overwrite existing keys or are created new.
-        existing entries not in cfg remain untouched."""
-        if cfg:
-            for key, value in cfg.list:
-                foundid = self.conn.execute('SELECT rowid FROM config WHERE key=?', (key,)).fetchone()
-                if foundid is None:
-                    self.conn.execute('INSERT INTO config (key, value) VALUES (?,?)', (key, value))
-                else:
-                    foundid = foundid[0]
-                    self.conn.execute('UPDATE config SET key=?, value=? WHERE rowid=?', (key, value, foundid))
-            self.conn.commit()
-
-    def _dump(self, cfg):
-        if cfg:
-            for key, value in cfg.list:
-                self.conn.execute('INSERT INTO config (key, value) VALUES (?,?)', (key, value))
-            self.conn.commit()
-=======
 
 from time import time
 
@@ -207,5 +148,4 @@
         mm = tmp / 60
         tmp %= 60
         ss = tmp
-        return '%(ot)s%(hh)02d:%(mm)02d:%(ss)02d' % {'hh': hh, 'mm': mm, 'ss': ss, 'etas': eta, 'ot':overtime}
->>>>>>> 1f15fdb2
+        return '%(ot)s%(hh)02d:%(mm)02d:%(ss)02d' % {'hh': hh, 'mm': mm, 'ss': ss, 'etas': eta, 'ot':overtime}