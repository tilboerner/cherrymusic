--- conflicted
+++ resolved
@@ -31,16 +31,10 @@
 import os
 import sqlite3
 
-from cherrymusic import log
+import cherrymusic.configuration
+
+from cherrymusic.configuration import Configuration
 from cherrymusic import configuration
-<<<<<<< HEAD
-=======
-from cherrymusic.configuration import Configuration
-from cherrymusic.util import databaseFilePath
-
-CONFIGDBFILE = databaseFilePath('config.db')
-#CONFIGDBFILE = ':memory:'
->>>>>>> 8bdc1dc1
 
 class ConfigDB(object):
     """quick and dirty implementation of a config database in sqlite3"""
