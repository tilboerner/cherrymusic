import hashlib
import sqlite3
import os

import cherrymusic as cherry

USERDBFILE = 'user.db'

class UserDB:
    def __init__(self):
        setupDB = not os.path.isfile(USERDBFILE) or os.path.getsize(USERDBFILE) == 0
        self.conn = sqlite3.connect(USERDBFILE, check_same_thread = False)
        self.salt = cherry.config.crypto.salt.str
        
        if setupDB:
            print('Creating user db table...')
            self.conn.execute('CREATE TABLE users (username text UNIQUE, password text, admin int)')
            self.conn.execute('CREATE INDEX idx_users ON users(username)');
            print('done.')
            print('Connected to Database. ('+USERDBFILE+')')
        
    def addUser(self, username, password, admin):
        if not (username.strip() or password.strip()):
            print('empty username or password!')
            return
        self.conn.execute('''
        INSERT INTO users
        (username, password, admin)
        VALUES (?,?,?)''',
        (username,self.digest(password),1 if admin else 0))
        self.conn.commit()
        msg = 'added user: '+username
        print(msg)
        return msg
        
    def auth(self, username, password):
        if not (username.strip() or password.strip()):
<<<<<<< HEAD
            return UserDB.nobody()
=======
            return self.nobody()
>>>>>>> 2e6127b8
        cur = self.conn.cursor()
        cur.execute('''
        SELECT rowid, username, admin FROM users
        WHERE username = ? and password = ?''',
        (username,self.digest(password)))
        res = cur.fetchone()
<<<<<<< HEAD
        return res if res else UserDB.nobody()
=======
        return res if res else self.nobody()
>>>>>>> 2e6127b8
        
    def getUserList(self):
        cur = self.conn.cursor()
        cur.execute('''SELECT rowid, username, admin FROM users''')
        ret = []
        for id,user,admin in cur.fetchall():
            ret.append({'id':id,'username':user,'admin':admin})
        return ret
    
    def saltedpassword(self, password):
        return (password[1::2]+self.salt+password[::2])[::-1]
        
    def digest(self, password):
        saltedpassword_bytes = self.saltedpassword(password).encode('UTF-8')
        return hashlib.sha512(saltedpassword_bytes).hexdigest()
    
    def nobody(self):
        return (-1,None,None)<|MERGE_RESOLUTION|>--- conflicted
+++ resolved
@@ -35,22 +35,14 @@
         
     def auth(self, username, password):
         if not (username.strip() or password.strip()):
-<<<<<<< HEAD
-            return UserDB.nobody()
-=======
             return self.nobody()
->>>>>>> 2e6127b8
         cur = self.conn.cursor()
         cur.execute('''
         SELECT rowid, username, admin FROM users
         WHERE username = ? and password = ?''',
         (username,self.digest(password)))
         res = cur.fetchone()
-<<<<<<< HEAD
-        return res if res else UserDB.nobody()
-=======
         return res if res else self.nobody()
->>>>>>> 2e6127b8
         
     def getUserList(self):
         cur = self.conn.cursor()
