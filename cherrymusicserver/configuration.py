--- conflicted
+++ resolved
@@ -39,74 +39,6 @@
 
 def from_defaults():
     '''load default configuration. must work if path to standard config file is unknown.'''
-<<<<<<< HEAD
-    c = Configuration()
-
-    mediabasedir = os.path.join(os.path.expanduser('~'), 'Music')
-    c._set('media.basedir', mediabasedir, warn_on_create=False)
-    c.media.basedir._desc = """
-                            BASEDIR specifies where the media that should be
-                            served is located. It must be the absolute path, e.g.
-                            BASEDIR=/absolute/path/to/media.
-
-                            Links: If your operating system supports them,
-                            you can use symlinks directly in BASEDIR. Links to
-                            directories which contain BASEDIR will be ignored,
-                            just like all links not directly in, but in sublevels
-                            of BASEDIR. This is to guard against the adverse
-                            effects of link cycles.
-                            """
-
-    c.media.playable = 'mp3 m4a m4v ogv oga wav webm'
-    c.media.playable._desc = """
-                                PLAYABLE is a space-separated list of media file
-                                extensions that can be played by jPlayer.
-                                """
-
-    c.media.transcode = False
-    c.media.transcode._desc = """
-                                TRANSCODE (experimental!) enables automatic live transcoding
-                                of the media to be able to listen to every format on every device.
-                                This requires you to have the appropriate codecs installed.
-                                Please note that transcoding will significantly increase the stress on the CPU!
-                                """
-    c.media.fetch_album_art = False
-    c.media.fetch_album_art._desc = """
-                                Tries to fetch the album cover from various locations in the web.
-                                They will be shown next to folders that qualify as a possible
-                                album.
-                                """
-
-    c._set('search.maxresults', 20, warn_on_create=False)
-    c.search.maxresults._desc = """
-                                MAXRESULTS sets the maximum amount of search results
-                                to be displayed. If MAXRESULTS is set to a higher value,
-                                the search will take longer, but will also be more accurate.
-
-                                """
-
-
-    c._set('look.theme','zeropointtwo', warn_on_create=False)
-    c.look.theme._desc = """
-                        Available themes are: "zeropointtwo", "hax1337".
-                        To create your own theme, you can simply copy the theme
-                        to ~/.cherrymusic/themes/yournewtheme and modify it to
-                        your will. Then you can set theme=yournewtheme
-                        """
-
-    c._set('browser.maxshowfiles','100',False)
-    c.browser.maxshowfiles._desc = '''
-                                    MAXSHOWFILES specifies how many files and folders should
-                                    be shown at the same time. E.g. if you open a folder
-                                    with more than MAXSHOWFILES, the files will be grouped
-                                    according to the first letter in their name.
-                                    100 is a good value, as a cd can have up to 99 tracks.
-                                    '''
-
-    c._set('server.port','8080',False)
-    c.server.port._desc = 'The port the server will listen to.'
-
-=======
     with create() as c:
 
         c.media.basedir = os.path.join(os.path.expanduser('~'), 'Music')
@@ -122,7 +54,6 @@
                                 of BASEDIR. This is to guard against the adverse
                                 effects of link cycles. 
                                 """
->>>>>>> e70f222a
 
         c.media.playable = 'mp3 m4a m4v ogv oga wav webm'
         c.media.playable.desc = """
@@ -217,42 +148,8 @@
                                     will be redirected to this port.
                                     '''
 
-<<<<<<< HEAD
-    c.server.permit_remote_admin_login = True
-    c.server.permit_remote_admin_login._desc = '''
-                                    When permit_remote_admin_login is set to "False", admin users
-                                    may only log in from the computer cherrymusic is currently
-                                    running on. This can improve security.
-                                    '''
-                                    
-    c.server.keep_session_in_ram = False
-    c.server.keep_session_in_ram._desc = '''
-                                    Will keep the user sessions in RAM instead of a file in the
-                                    configuration directory. This means, that any unsaved
-                                    playlists will be lost when the server is restarted.
-                                    '''
-
-    c.server.enable_ssl = 'False'
-    c.server.enable_ssl._desc = '''
-                                The following options allow you to use cherrymusic with
-                                https encryption. You must have "pyOpenSSL" installed to
-                                be able to use it. If enable_ssl is set to False, all other
-                                ssl options will be ommited.
-                                '''
-
-    c.server.ssl_port = '8443'
-    c.server.ssl_port._desc = '''
-                                The port that will listen to SSL encrypted requests. If
-                                use_ssl is set to True, all unencrypted HTTP requests
-                                will be redirected to this port.
-                                '''
-
-    c.server.ssl_certificate = 'certs/server.crt'
-    c.server.ssl_private_key = 'certs/server.key'
-=======
         c.server.ssl_certificate = 'certs/server.crt'
         c.server.ssl_private_key = 'certs/server.key'
->>>>>>> e70f222a
 
     return c
 
@@ -287,24 +184,7 @@
                 dic[section_name][name] = value
         #workaround end
 
-<<<<<<< HEAD
-    #check config file has missing keys
-    containedNewKey = False
-    defaults = from_defaults()
-    for prop in sorted(defaults.list, key=lambda p: p[0]):
-            fullname, value, desc = prop
-            if Property._namesep in fullname:
-                section, subkey = fullname.split(Property._namesep, 1)
-            else:
-                section, subkey = ('', fullname)
-            if not section in dic:
-                log.i('Section %s not in configuration. Using default values for whole section.' % (section))
-            elif subkey and not subkey in dic[section]:
-                log.i('Missing key "%s" in configuration. Using default value.' % (fullname))
-    return Configuration(dic=dic)
-=======
     return from_dict(dic)
->>>>>>> e70f222a
 
 
 def write_to_file(cfg, filepath):
