--- conflicted
+++ resolved
@@ -46,40 +46,6 @@
             but might be subject of being set automatically, e.g. the
             heartbeat.
         """
-<<<<<<< HEAD
-        database.require(DBNAME, version='0')
-        with cfg.create() as c:
-            with cfg.create('keyboard_shortcuts') as kbs:
-                kbs.prev = cfg.Configuration(value=89,validity='\d\d?\d?')
-                kbs.play = cfg.Configuration(value=88,validity='\d\d?\d?')
-                kbs.pause = cfg.Configuration(value=67,validity='\d\d?\d?')
-                kbs.stop = cfg.Configuration(value=86,validity='\d\d?\d?')
-                kbs.next = cfg.Configuration(value=66,validity='\d\d?\d?')
-                kbs.search = cfg.Configuration(value=83,validity='\d\d?\d?')
-                kbs.hidden = False
-                kbs.readonly = False
-                c.keyboard_shortcuts = kbs
-            with cfg.create('misc') as misc:
-                misc.show_playlist_download_buttons = cfg.Configuration(value=False)
-                misc.autoplay_on_add = cfg.Configuration(value=True)
-                c.misc = misc
-
-            with cfg.create('custom_theme') as theme:
-                theme.primary_color = cfg.Configuration(value='#F02E75',validity='#[0-9a-fA-F]{6}', hidden=False, readonly=False)
-                theme.white_on_black = cfg.Configuration(value=False, hidden=False, readonly=False)
-                c.custom_theme = theme
-
-            #UNIX TIME (1.1.1970 = never)
-            c.last_time_online = cfg.Property(
-                value=0,
-                name='last_time_online',
-                validity='\\d+',
-                readonly = False,
-                hidden = True
-            )
-
-            self.DEFAULTS = c
-=======
         db.require(DBNAME, '0')
         c = cfg.ConfigBuilder()
         with c['keyboard_shortcuts'] as kbs:
@@ -92,6 +58,8 @@
             kbs['search'].value = 83
         with c['misc.show_playlist_download_buttons'] as pl_download_buttons:
             pl_download_buttons.value = False
+        with c['misc.autoplay_on_add'] as autoplay_on_add:
+            autoplay_on_add.value = False
         with c['custom_theme.primary_color'] as primary_color:
             primary_color.value = '#F02E75'
             primary_color.valid = '#[0-9a-fA-F]{6}'
@@ -104,7 +72,6 @@
             last_time_online.doc = "UNIX TIME (1.1.1970 = never)"
 
         self.DEFAULTS = c.to_configuration()
->>>>>>> a1c67b11
 
         self.conn = BoundConnector(DBNAME, connector).connection()
 
