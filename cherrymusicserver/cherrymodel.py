#!/usr/bin/python3
# -*- coding: utf-8 -*-
#
# CherryMusic - a standalone music server
# Copyright (c) 2012 Tom Wallroth & Tilman Boerner
#
# Project page:
#   http://fomori.org/cherrymusic/
# Sources on github:
#   http://github.com/devsnd/cherrymusic/
#
# CherryMusic is based on
#   jPlayer (GPL/MIT license) http://www.jplayer.org/
#   CherryPy (BSD license) http://www.cherrypy.org/
#
# licensed under GNU GPL version 3 (or later)
#
# This program is free software: you can redistribute it and/or modify
# it under the terms of the GNU General Public License as published by
# the Free Software Foundation, either version 3 of the License, or
# (at your option) any later version.
#
# This program is distributed in the hope that it will be useful,
# but WITHOUT ANY WARRANTY; without even the implied warranty of
# MERCHANTABILITY or FITNESS FOR A PARTICULAR PURPOSE.  See the
# GNU General Public License for more details.
#
# You should have received a copy of the GNU General Public License
# along with this program.  If not, see <http://www.gnu.org/licenses/>
#
"""This class is the heart-piece of the program and
will delegate different calls between other classes.
"""

import os
from random import choice
import cherrypy
import audiotranscode
from imp import reload

import cherrymusicserver as cherry
from cherrymusicserver import service
from cherrymusicserver import util
from cherrymusicserver import pathprovider
from cherrymusicserver.util import Performance
from cherrymusicserver import resultorder
from cherrymusicserver import log
import cherrymusicserver.tweak


@service.user(cache='filecache')
class CherryModel:
    def __init__(self):
        CherryModel.NATIVE_BROWSER_FORMATS = ['ogg', 'mp3']
        CherryModel.supportedFormats = CherryModel.NATIVE_BROWSER_FORMATS[:]
        if cherry.config.media.transcode:
            self.transcoder = audiotranscode.AudioTranscode()
            CherryModel.supportedFormats += self.transcoder.availableDecoderFormats()
            CherryModel.supportedFormats = list(set(CherryModel.supportedFormats))

    def abspath(self, path):
        return os.path.join(cherry.config.media.basedir.str, path)

    def sortFiles(self, files, fullpath=''):
        upper_case_filename = lambda x: pathprovider.filename(x).upper()
        #sort alphabetically (case insensitive)
        sortedfiles = sorted(files, key=upper_case_filename)
        if fullpath:
            #sort directories up
            isfile = lambda x: os.path.isfile(os.path.join(fullpath, x))
            sortedfiles = sorted(sortedfiles, key=isfile)
        return sortedfiles

    def listdir(self, dirpath, filterstr=''):
        absdirpath = self.abspath(dirpath)
        if cherry.config.browser.pure_database_lookup.bool:
            allfilesindir = self.cache.listdir(dirpath)
        else:
            allfilesindir = os.listdir(absdirpath)

        #remove all files not inside the filter
        if filterstr:
            filterByStart = StartsWithCaseInsensitive(filterstr)
            allfilesindir = list(filter(filterByStart, allfilesindir))

        musicentries = []

        maximum_shown_files = cherry.config.browser.maxshowfiles.int
        compactlisting = len(allfilesindir) > maximum_shown_files
        if compactlisting:
            upper_case_files = map(str.upper, allfilesindir)
            filterstr = os.path.commonprefix(list(upper_case_files))
            filterlength = len(filterstr)+1
            currentletter = '/'  # impossible first character
            sortedfiles = self.sortFiles(allfilesindir)
            for dir in sortedfiles:
                filter_match = dir.upper().startswith(currentletter.upper())
                if filter_match and not len(currentletter) < filterlength:
                    continue
                else:
                    currentletter = dir[:filterlength]
                    #if the filter equals the foldername
                    if len(currentletter) == len(filterstr):
                        subpath = os.path.join(absdirpath, dir)
                        self.addMusicEntry(subpath, musicentries)
                    else:
                        musicentries.append(
                            MusicEntry(strippath(absdirpath),
                                       repr=currentletter,
                                       compact=True))
        else:
            sortedfiles = self.sortFiles(allfilesindir, absdirpath)
            for dir in sortedfiles:
                subpath = os.path.join(absdirpath, dir)
                self.addMusicEntry(subpath, musicentries)
        if musicentries == []:
            musicentries.append(
                MusicEntry(path="No playable media files found.",
                           repr=""))
        return musicentries

    def addMusicEntry(self, fullpath, list):
        if os.path.isfile(fullpath):
            if isplayable(fullpath):
                list.append(MusicEntry(strippath(fullpath)))
        else:
            list.append(MusicEntry(strippath(fullpath), dir=True))

    def updateLibrary(self):
        self.cache.full_update()
        return True

    def search(self, term):
<<<<<<< HEAD
        reload(cherry.tweak)
=======
        reload(cherrymusicserver.tweak)
        tweaks = cherrymusicserver.tweak.CherryModelTweaks
>>>>>>> 8fb46ba7
        user = cherrypy.session.get('username', None)
        if user:
            log.d(user+' searched for "'+term+'"')
        max_search_results = cherry.config.search.maxresults.int
        results = self.cache.searchfor(term, maxresults=max_search_results)
        with Performance('sorting DB results using ResultOrder'):
            debug = tweaks.result_order_debug
            order_function = resultorder.ResultOrder(term, debug=debug)
            results = sorted(results, key=order_function, reverse=True)
            results = results[:min(len(results), max_search_results)]
            if debug:
                n = tweaks.result_order_debug_files
                for sortedResults in results[:n]:
                    Performance.log(sortedResults.debugOutputSort)
                for sortedResults in results:
                    sortedResults.debugOutputSort = None  # free ram

        with Performance('checking and classifying results:'):
            results = list(filter(isValidMediaFile, results))
        return results

    def motd(self):
        artist = ['Hendrix',
                  'the Beatles',
                  'James Brown',
                  'Nina Simone',
                  'Mozart',
                  'Einstein',
                  'Bach',
                  'John Coltraine',
                  'Deep Purple',
                  'Frank Sinatra',
                  'Django Reinhardt',
                  'Radiohead',
                  'The chemical brothers',
                  'Vivaldi',
                  'Björk']
        search = ['Wadda ya wanna hea-a?',
                  'I would like to dance to',
                  'Someone told me to listen to',
                  'There is nothing better than',
                  'The GEMA didnt let me hear',
                  'Give me',
                  'If only {artist} had played with',
                  'My feet cant stop when I hear',
                  '{artist} actually stole everything from',
                  '{artist} really liked to listen to',
                  '{artist} played backwards is actually',
                  'Each Beatle had sex with',
                  'Turn the volume up to 11, it\'s',
                  'If {artist} made Reggae it sounded like',
                  '{artist} backwards is "{revartist}"',
                  '2 songs of {artist} are only composed of haikus.',
                  '{artist} used to sing with',
                  '{artist} had a dog the size of',
                  '{artist} was once sued by',
                  '{artist} named his dog after',
                  '{artist} claimed to be funkier than',
                  '{artist} could never stand the music of',
                  '{artist} could not stop listening to',
                  '{artist} was once interviewed by',
                  '{artist} actually has 2 noses.',
                  ]
        oneliner = choice(search)
        if '{artist}' in oneliner:
            a = choice(artist)
            oneliner = oneliner.replace('{artist}', a)
            if '{revartist}' in oneliner:
                oneliner = oneliner.replace('{revartist}', a.lower()[::-1])
        return oneliner


def isValidMediaFile(file):
    file.path = strippath(file.path)
    #let only playable files appear in the search results
    if not isplayable(file.path) and not file.dir:
        return False
    return True


def createMusicEntryByFilePath(file):
    """DEPRECATED, files are checked using isValidMediaFile(MusicEntry) now"""
    strippedpath = strippath(file)
    #let only playable files appear in the search results
    playable = isplayable(strippedpath)
    fullpath = os.path.join(cherry.config.media.basedir.str, file)

    if not os.path.exists(fullpath):
        log.w('search found inexistent file: %r', file)
        return []

    isfile = os.path.isfile(fullpath)
    if isfile and not playable:
        return []

    if isfile:
        return [MusicEntry(strippedpath)]
    else:
        return [MusicEntry(strippedpath, dir=True)]


def isplayable(filename):
    '''checks to see if there's no extension or if the extension is in
    the configured 'playable' list'''
    ext = os.path.splitext(filename)[1]
    return ext and ext[1:].lower() in CherryModel.supportedFormats


def strippath(path):
    if path.startswith(cherry.config.media.basedir.str):
        return path[len(cherry.config.media.basedir.str) + 1:]
    return path


class MusicEntry:
    def __init__(self, path, compact=False, dir=False, repr=None):
        self.path = path
        self.compact = compact
        self.dir = dir
        self.repr = repr

    def __repr__(self):
        return "<MusicEntry path:%s, dir:%s>" % (self.path, self.dir)


class StartsWithCaseInsensitive:
    def __init__(self, startswith):
        self.startswith = startswith.upper()

    def __call__(self, string):
        return string.upper().startswith(self.startswith)<|MERGE_RESOLUTION|>--- conflicted
+++ resolved
@@ -45,7 +45,6 @@
 from cherrymusicserver.util import Performance
 from cherrymusicserver import resultorder
 from cherrymusicserver import log
-import cherrymusicserver.tweak
 
 
 @service.user(cache='filecache')
@@ -131,12 +130,8 @@
         return True
 
     def search(self, term):
-<<<<<<< HEAD
         reload(cherry.tweak)
-=======
-        reload(cherrymusicserver.tweak)
-        tweaks = cherrymusicserver.tweak.CherryModelTweaks
->>>>>>> 8fb46ba7
+        tweaks = cherry.tweak.CherryModelTweaks
         user = cherrypy.session.get('username', None)
         if user:
             log.d(user+' searched for "'+term+'"')
